--- conflicted
+++ resolved
@@ -61,7 +61,6 @@
         network_activation = Activation::Sigmoid;
     } else {
         throw std::invalid_argument("Unsupported Activation");
-<<<<<<< HEAD
     }
 
     Activation network_output_activation;
@@ -79,27 +78,7 @@
                             output_activation, weight_init_mode);
 
     tnn::NetworkModule<T, WIDTH> Net(input_width, output_width, n_hidden_layers, network_activation,
-                                     network_output_activation);
-=======
-    }
-
-    Activation network_output_activation;
-    if (output_activation == "relu") {
-        network_output_activation = Activation::ReLU;
-    } else if (output_activation == "linear") {
-        network_output_activation = Activation::None;
-    } else if (output_activation == "sigmoid") {
-        network_output_activation = Activation::Sigmoid;
-    } else {
-        throw std::invalid_argument("Unsupported Output Activation");
-    }
-
-    mlp_cpp::MLP<T_ref> mlp(input_width, WIDTH, output_width, n_hidden_layers + 1, batch_size, activation,
-                            output_activation, weight_init_mode);
-
-    tnn::NetworkModule<T, WIDTH> Net(input_width, output_width, n_hidden_layers, network_activation,
                                      network_output_activation, false);
->>>>>>> e0a82fda
 
     std::vector<T> unpacked_weights = mlp_cpp::convert_vector<T_ref, T>(mlp.getUnpackedWeights());
     auto network_torch_params = tnn::Module::convertVectorToTensor<T>(unpacked_weights).to(c10::ScalarType::BFloat16);
@@ -165,7 +144,6 @@
         printVector("network_params_grad_vec", network_params_grad_vec);
     }
     CHECK(areVectorsWithinTolerance(network_params_grad_vec, grads_ref, 5.0e-2));
-<<<<<<< HEAD
 
     auto dL_dinput_ref_stacked = mlp_cpp::stack_vector(dL_dinput_ref, batch_size);
 
@@ -176,10 +154,10 @@
     CHECK(areVectorsWithinTolerance(dL_dinput_vec, dL_dinput_ref_stacked, 1.0e-2));
 }
 
-TEST_CASE("Network with Identity Encoding - test bwd unpadded") {
+TEST_CASE("Network - test bwd unpadded") {
     sycl::queue q(sycl::gpu_selector_v);
     const int n_hidden_layers = 1;
-
+    // test_network_backward<bf16, double, 16>(q, 16, 16, n_hidden_layers, 8, "sigmoid", "linear", "constant");
     auto test_function = [=](sycl::queue &q, const int width, const int batch_size, std::string activation,
                              std::string output_activation, std::string weight_init_mode) {
         typedef bf16 T;
@@ -205,8 +183,8 @@
     const int widths[] = {16, 32, 64, 128};
     const int batch_sizes[] = {8, 16, 32, 64};
     std::string activations[] = {"linear", "relu", "sigmoid"};
-    std::string output_activations[] = {"linear"};
-    std::string weight_init_modes[] = {"constant", "random"};
+    std::string output_activations[] = {"linear", "sigmoid"};
+    std::string weight_init_modes[] = {"random"};
 
     for (int batch_size : batch_sizes) {
         for (int width : widths) {
@@ -215,7 +193,8 @@
                     for (std::string weight_init_mode : weight_init_modes) {
                         std::string testName =
                             "Testing grad WIDTH " + std::to_string(width) + " - activation: " + activation +
-                            " - weight_init_mode: " + weight_init_mode + " - Batch size: " + std::to_string(batch_size);
+                            " - output_activation: " + output_activation + " - weight_init_mode: " + weight_init_mode +
+                            " - Batch size: " + std::to_string(batch_size);
                         SUBCASE(testName.c_str()) {
                             CHECK_NOTHROW(
                                 test_function(q, width, batch_size, activation, output_activation, weight_init_mode));
@@ -224,152 +203,9 @@
                 }
             }
         }
-=======
-
-    auto dL_dinput_ref_stacked = mlp_cpp::stack_vector(dL_dinput_ref, batch_size);
-
-    if (!areVectorsWithinTolerance(dL_dinput_vec, dL_dinput_ref_stacked, 1.0e-2)) {
-        printVector("dL_dinput_ref_stacked: ", dL_dinput_ref_stacked);
-        printVector("dL_dinput_vec: ", dL_dinput_vec);
->>>>>>> e0a82fda
-    }
-    CHECK(areVectorsWithinTolerance(dL_dinput_vec, dL_dinput_ref_stacked, 1.0e-2));
+    }
 }
 
-TEST_CASE("Network - test bwd unpadded") {
-    sycl::queue q(sycl::gpu_selector_v);
-    const int n_hidden_layers = 1;
-    // test_network_backward<bf16, double, 16>(q, 16, 16, n_hidden_layers, 8, "sigmoid", "linear", "constant");
-    auto test_function = [=](sycl::queue &q, const int width, const int batch_size, std::string activation,
-                             std::string output_activation, std::string weight_init_mode) {
-        typedef bf16 T;
-        if (width == 16) {
-            // Define the parameters for creating IdentityEncoding
-<<<<<<< HEAD
-            test_network_backward<T, double, 16>(q, input_dim, 16, n_hidden_layers, batch_size, activation,
-                                                 output_activation, weight_init_mode);
-        } else if (width == 32) {
-            // Define the parameters for creating IdentityEncoding
-            test_network_backward<T, double, 32>(q, input_dim, 32, n_hidden_layers, batch_size, activation,
-                                                 output_activation, weight_init_mode);
-        } else if (width == 64) {
-            // Define the parameters for creating IdentityEncoding
-            test_network_backward<T, double, 64>(q, input_dim, 64, n_hidden_layers, batch_size, activation,
-                                                 output_activation, weight_init_mode);
-        } else if (width == 128) {
-            // Define the parameters for creating IdentityEncoding
-            test_network_backward<T, double, 128>(q, input_dim, 128, n_hidden_layers, batch_size, activation,
-=======
-            test_network_backward<T, double, 16>(q, 16, 16, n_hidden_layers, batch_size, activation, output_activation,
-                                                 weight_init_mode);
-        } else if (width == 32) {
-            // Define the parameters for creating IdentityEncoding
-            test_network_backward<T, double, 32>(q, 32, 32, n_hidden_layers, batch_size, activation, output_activation,
-                                                 weight_init_mode);
-        } else if (width == 64) {
-            // Define the parameters for creating IdentityEncoding
-            test_network_backward<T, double, 64>(q, 64, 64, n_hidden_layers, batch_size, activation, output_activation,
-                                                 weight_init_mode);
-        } else if (width == 128) {
-            // Define the parameters for creating IdentityEncoding
-            test_network_backward<T, double, 128>(q, 128, 128, n_hidden_layers, batch_size, activation,
->>>>>>> e0a82fda
-                                                  output_activation, weight_init_mode);
-        } else
-            throw std::invalid_argument("Unsupported width");
-    };
-    const int widths[] = {16, 32, 64, 128};
-    const int batch_sizes[] = {8, 16, 32, 64};
-    std::string activations[] = {"linear", "relu", "sigmoid"};
-<<<<<<< HEAD
-    std::string output_activations[] = {"linear"};
-    std::string weight_init_modes[] = {"constant", "random"};
-=======
-    std::string output_activations[] = {"linear", "sigmoid"};
-    std::string weight_init_modes[] = {"random"};
->>>>>>> e0a82fda
-
-    for (int batch_size : batch_sizes) {
-        for (int width : widths) {
-            for (std::string activation : activations) {
-                for (std::string output_activation : output_activations) {
-<<<<<<< HEAD
-
-                    for (std::string weight_init_mode : weight_init_modes) {
-                        std::string testName =
-                            "Testing grad WIDTH " + std::to_string(width) + " - activation: " + activation +
-                            " - weight_init_mode: " + weight_init_mode + " - Batch size: " + std::to_string(batch_size);
-=======
-                    for (std::string weight_init_mode : weight_init_modes) {
-                        std::string testName =
-                            "Testing grad WIDTH " + std::to_string(width) + " - activation: " + activation +
-                            " - output_activation: " + output_activation + " - weight_init_mode: " + weight_init_mode +
-                            " - Batch size: " + std::to_string(batch_size);
->>>>>>> e0a82fda
-                        SUBCASE(testName.c_str()) {
-                            CHECK_NOTHROW(
-                                test_function(q, width, batch_size, activation, output_activation, weight_init_mode));
-                        }
-                    }
-                }
-            }
-        }
-    }
-}
-
-<<<<<<< HEAD
-TEST_CASE("Network with Identity Encoding - test bwd output padded") {
-    sycl::queue q(sycl::gpu_selector_v);
-    const int n_hidden_layers = 1;
-    const int output_dim = 8;
-
-    auto test_function = [=](sycl::queue &q, const int width, const int batch_size, std::string activation,
-                             std::string output_activation, std::string weight_init_mode) {
-        typedef bf16 T;
-        if (width == 16) {
-            // Define the parameters for creating IdentityEncoding
-            test_network_backward<T, double, 16>(q, 16, output_dim, n_hidden_layers, batch_size, activation,
-                                                 output_activation, weight_init_mode);
-        } else if (width == 32) {
-            // Define the parameters for creating IdentityEncoding
-            test_network_backward<T, double, 32>(q, 32, output_dim, n_hidden_layers, batch_size, activation,
-                                                 output_activation, weight_init_mode);
-        } else if (width == 64) {
-            // Define the parameters for creating IdentityEncoding
-            test_network_backward<T, double, 64>(q, 64, output_dim, n_hidden_layers, batch_size, activation,
-                                                 output_activation, weight_init_mode);
-        } else if (width == 128) {
-            // Define the parameters for creating IdentityEncoding
-            test_network_backward<T, double, 128>(q, 128, output_dim, n_hidden_layers, batch_size, activation,
-                                                  output_activation, weight_init_mode);
-        } else
-            throw std::invalid_argument("Unsupported width");
-    };
-    const int widths[] = {16, 32, 64, 128};
-    const int batch_sizes[] = {8, 16, 32, 64};
-    std::string activations[] = {"linear", "relu", "sigmoid"};
-    std::string output_activations[] = {"linear"};
-    std::string weight_init_modes[] = {"constant", "random"};
-
-    for (int batch_size : batch_sizes) {
-        for (int width : widths) {
-            for (std::string activation : activations) {
-                for (std::string output_activation : output_activations) {
-                    for (std::string weight_init_mode : weight_init_modes) {
-                        std::string testName =
-                            "Testing grad WIDTH " + std::to_string(width) + " - activation: " + activation +
-                            " - weight_init_mode: " + weight_init_mode + " - Batch size: " + std::to_string(batch_size);
-                        SUBCASE(testName.c_str()) {
-                            CHECK_NOTHROW(
-                                test_function(q, width, batch_size, activation, output_activation, weight_init_mode));
-                        }
-                    }
-                }
-            }
-        }
-    }
-}
-=======
 // TEST_CASE("Network - test bwd input padded") {
 //     sycl::queue q(sycl::gpu_selector_v);
 //     const int n_hidden_layers = 1;
@@ -477,5 +313,4 @@
 //             }
 //         }
 //     }
-// }
->>>>>>> e0a82fda
+// }